# MOTES: a Modular, Optimised Tracer and Extractor of Spectra 

**Version:** 0.3.1_dev

<<<<<<< HEAD
**Last Updated:** 2021-11-01 - D. Kiersz
=======
Last Updated: 2021-03-28 - D. Kiersz
>>>>>>> 7195c281

**Developers:** Tom Seccull (Lead) & Dominik Kiersz

MOTES is a Python package used for tracing and extracting spectra of faint 
astronomical point sources from 2D spectrograms. MOTES is also capable of sky 
subtraction and cosmic ray masking and subsequent rejection. 

<<<<<<< HEAD
**Citation:** Please cite .... paper to be written .... if you use MOTES in your 
research. Need a Zenodo DOI? Any publications relating to the demo-data?
=======
Citation: Please cite *(this paper)* if you use MOTES in your 
research. 

*Need a Zenodo DOI? Any publications relating to the demo-data?*
>>>>>>> 7195c281

# Project Status
Currently in final stages of development toward v1.0 and release. Documentation is still to be written, as well as an accompanying article 
that will likely be submitted to one of the AAS journals (MNRAS maybe?)

EFOSC2 harvester needs to be developed into the new standard with the test data provided by Dominik (from the P106 observing run).

# Installation
Python 3 is recommended for running MOTES. It is compatible with Python 2.7, but is also noticably slower.

For dependencies, installing an Anaconda enviroment from a `.yml` file will suffice in most cases. I've uploaded one as an example and the following terminal command can install the enviroment locally.

conda env create --name motes --file=PATH/to/motes.yml

# Usage
PDF Manual currently in construction on [Overleaf](https://www.overleaf.com/project/604614a9482e712b1ea2fbbd). 

# Contributions
Procedures for users to supply new functionality, in particular new harvesters 
for different instruments.

# License
[GNU GPLv3](https://www.gnu.org/licenses/gpl-3.0.en.html) <|MERGE_RESOLUTION|>--- conflicted
+++ resolved
@@ -2,11 +2,7 @@
 
 **Version:** 0.3.1_dev
 
-<<<<<<< HEAD
 **Last Updated:** 2021-11-01 - D. Kiersz
-=======
-Last Updated: 2021-03-28 - D. Kiersz
->>>>>>> 7195c281
 
 **Developers:** Tom Seccull (Lead) & Dominik Kiersz
 
@@ -14,35 +10,28 @@
 astronomical point sources from 2D spectrograms. MOTES is also capable of sky 
 subtraction and cosmic ray masking and subsequent rejection. 
 
-<<<<<<< HEAD
-**Citation:** Please cite .... paper to be written .... if you use MOTES in your 
-research. Need a Zenodo DOI? Any publications relating to the demo-data?
-=======
-Citation: Please cite *(this paper)* if you use MOTES in your 
+**Citation:** Please cite *(this paper)* if you use MOTES in your 
 research. 
 
-*Need a Zenodo DOI? Any publications relating to the demo-data?*
->>>>>>> 7195c281
-
-# Project Status
+## Project Status
 Currently in final stages of development toward v1.0 and release. Documentation is still to be written, as well as an accompanying article 
 that will likely be submitted to one of the AAS journals (MNRAS maybe?)
 
 EFOSC2 harvester needs to be developed into the new standard with the test data provided by Dominik (from the P106 observing run).
 
-# Installation
+## Installation
 Python 3 is recommended for running MOTES. It is compatible with Python 2.7, but is also noticably slower.
 
 For dependencies, installing an Anaconda enviroment from a `.yml` file will suffice in most cases. I've uploaded one as an example and the following terminal command can install the enviroment locally.
 
 conda env create --name motes --file=PATH/to/motes.yml
 
-# Usage
+## Usage
 PDF Manual currently in construction on [Overleaf](https://www.overleaf.com/project/604614a9482e712b1ea2fbbd). 
 
-# Contributions
+## Contributions
 Procedures for users to supply new functionality, in particular new harvesters 
 for different instruments.
 
-# License
+## License
 [GNU GPLv3](https://www.gnu.org/licenses/gpl-3.0.en.html) 