--- conflicted
+++ resolved
@@ -1,16 +1,11 @@
-<<<<<<< HEAD
-"""MOTES: Modular and Optimal Tracer and Extractor of Spectra.
+"""
+MOTES: Modular and Optimal Tracer and Extractor of Spectra.
 Description: Modular and Optimal Tracer and Extractor of Specrtra (MOTES). A Python package for extracting spectrum from astronomical 2D spectrograms.
 Version: 0.4.2-dev
 Date: 2023-02-11
 Authors: Tom Seccull, Dominik Kiersz
 Licence: GNU General Public License v3.0
 """
-=======
-###############################################################################
-# IMPORT MODULES /////////////////////////////////////////////////////////////#
-###############################################################################
->>>>>>> a35bb924
 import astropy.io.fits as fits
 import copy
 import datetime
@@ -26,102 +21,175 @@
     """Run MOTES.
 
     Description:
-        This function is the entrypoint for the MOTES. 
+        This function is the entrypoint for the MOTES.
         It loads .fit files from the input subdirectory and harvest the data.
         Estimates bins for the spectrum.
-        It then performs optional sky extraction and optimal extraction. 
+        It then performs optional sky extraction and optimal extraction.
     """
-
     # Run startup functions
-    params = startup.read_parfile()    # Import parameters from file to dict
-    intreg = startup.read_regions()    # Search for, and read in, reg.txt
+    params = startup.read_parfile()  # Import parameters from file to dict
+    intreg = startup.read_regions()  # Search for, and read in, reg.txt
 
     # Open and process each spectrum contained in the current directory.
-    for i, file_2D in enumerate(sorted(glob.glob('./inputs/*.fits'))):
-
-        sys.stdout.write(('/' * (70-len(file_2D[:70]))) + ' ' + file_2D[:70] + '\n')
-        sys.stdout.write(' >>> Beginning MOTES Processing\n')
+    for i, file_2D in enumerate(sorted(glob.glob("./inputs/*.fits"))):
+        sys.stdout.write(
+            ("/" * (70 - len(file_2D[:70]))) + " " + file_2D[:70] + "\n"
+        )
+        sys.stdout.write(" >>> Beginning MOTES Processing\n")
 
         # Gather header metadata and the image data from the 2D image file.
-        sys.stdout.write(' >>> Gathering image frames and header data from input file.\n')
-        headparams, framedict, axesdict, imghead = harvester.data_harvest(i, file_2D, intreg, params)
-        
+        sys.stdout.write(
+            " >>> Gathering image frames and header data from input file.\n"
+        )
+        headparams, framedict, axesdict, imghead = harvester.data_harvest(
+            i, file_2D, intreg, params
+        )
         # Make backup copies of the original data and error frames.
-        framedict['ogdata'] = copy.deepcopy(framedict['data'])
-        framedict['ogerrs'] = copy.deepcopy(framedict['errs'])
-        sys.stdout.write(' >>> Gathering image frames and header data from input file completed.\n')
+        framedict["ogdata"] = copy.deepcopy(framedict["data"])
+        framedict["ogerrs"] = copy.deepcopy(framedict["errs"])
+        sys.stdout.write(
+            " >>> Gathering image frames and header data from input file completed.\n"
+        )
 
         # Perform initial least-squares Moffat fitting over the entire 2D spectrum collapsed along the dispersion axis with a median.
-        sys.stdout.write(' >>> Fitting Moffat profile to median spatial profile of entire spectrum. ')
+        sys.stdout.write(
+            " >>> Fitting Moffat profile to median spatial profile of entire spectrum. "
+        )
         sys.stdout.flush()
 
         # Calculate median spatial profile of the spectrum.
-        datadispcollapse = np.nanmedian(framedict['data'], axis=1)
-
+        datadispcollapse = np.nanmedian(framedict["data"], axis=1)
         # Scipy least squares doesn't like really tiny numbers like fluxes in erg/s/cm^2/Angstrom,
         # so it's necessary to scale the data to a size that least squares can handle.
         # The shape of the profile fitted to the scaled spatial profile is the same as the unscaled,
         # but to to get a model profile that matches the original profile, the profile amplitude (A),
         # background level (B), and background gradient (m) all need to be scaled down again after the fitting.
-
-        datascale = 10**np.abs(np.floor(np.log10(np.abs(np.nanmedian(datadispcollapse)))))
+        datascale = 10 ** np.abs(
+            np.floor(np.log10(np.abs(np.nanmedian(datadispcollapse))))
+        )
         # Fit the median spatial profile with a Moffat function.
-        moffparams = common.moffat_least_squares(axesdict['saxis'], datadispcollapse*datascale, headparams['seeing'], headparams['pixresolution'])
+        moffparams = common.moffat_least_squares(
+            axesdict["saxis"],
+            datadispcollapse * datascale,
+            headparams["seeing"],
+            headparams["pixresolution"],
+        )
         # Get an improved estimate of the FWHM of the spectrum from the best fit Moffat profile.
-        headparams['seeing'] = 2*moffparams[2]*np.sqrt((2**(1/moffparams[3]))-1)
+        headparams["seeing"] = (
+            2 * moffparams[2] * np.sqrt((2 ** (1 / moffparams[3])) - 1)
+        )
         # Scale the amplitude, background gradient, and background level of the model Moffat profile down.
         moffparams[0] /= datascale
         moffparams[4] /= datascale
         moffparams[5] /= datascale
 
-        sys.stdout.write('DONE.\n')
-        sys.stdout.write(' >>> FWHM of median spatial profile is ' + str(round(headparams['seeing'], 2)) + ' Pixels, or ' + str(round(headparams['seeing']*headparams['pixresolution'], 2)) + '"\n')
+        sys.stdout.write("DONE.\n")
+        sys.stdout.write(
+            " >>> FWHM of median spatial profile is "
+            + str(round(headparams["seeing"], 2))
+            + " Pixels, or "
+            + str(round(headparams["seeing"] * headparams["pixresolution"], 2))
+            + '"\n'
+        )
 
         # Use the parameters of the Moffat profile fitted to the median spatial profile of the entire spectrum to determine
         # spatial limits that are used to bound the region of the spectrum used by the common.get_bins function to
         # to bin the 2D spectrum while taking account of its S/N.
-        lowext, highext, fwhm, cent = common.extraction_limits(moffparams, axesdict)
-        sys.stdout.write(' >>> Spectrum localised to aperture in range of spatial pixel rows ' + str(int(lowext+axesdict['imgstart'])) + '-' + str(int(highext+axesdict['imgstart'])) + '\n')
-
+        lowext, highext, fwhm, cent = common.extraction_limits(
+            moffparams, axesdict
+        )
+        sys.stdout.write(
+            " >>> Spectrum localised to aperture in range of spatial pixel rows "
+            + str(int(lowext + axesdict["imgstart"]))
+            + "-"
+            + str(int(highext + axesdict["imgstart"]))
+            + "\n"
+        )
+        
         # DIAGNOSTICS -  Plot fitted Moffat profile over collapsed 2D spectrum and print the parameters of the fitted Moffat profile.
-        if params['-DIAG_PLOT_COLLAPSED_2D_SPEC']:
-            common.printmoffparams(moffparams, axesdict['imgstart'], datascale)
-            common.plot_fitted_spatial_profile(axesdict['saxis'], datadispcollapse, axesdict['hrsaxis'], moffparams, axesdict['imgstart'], headparams)
+        if params["-DIAG_PLOT_COLLAPSED_2D_SPEC"]:
+            common.printmoffparams(moffparams, axesdict["imgstart"], datascale)
+            common.plot_fitted_spatial_profile(
+                axesdict["saxis"],
+                datadispcollapse,
+                axesdict["hrsaxis"],
+                moffparams,
+                axesdict["imgstart"],
+                headparams,
+            )
 
         # Determine the location of bins on the dispersion axis within which to measure the spatial profile.
-        binparams, framedict = common.get_bins(framedict, int(np.floor(lowext)), int(np.ceil(highext)), axesdict['dispaxislen'], params, sky=True)
-        
-        # Will plot the location of the bins determined by get_bins if -DIAG_PLOT_BIN_LOC=1 in motesparams.txt                                                                  
-        common.get_bins_output(binparams, params, lowext, highext, framedict['data'], headparams, axesdict)
-        sys.stdout.write(' >>> Bad pixels replaced.\n')
-
-        #Subtract the sky spectrum if requested by the user.
-        if params['-SUBTRACT_SKY']:
-            framedict, skybinpars, skyextlims = skyloc(framedict, axesdict, datascale, headparams, binparams, params)
-
-        binparams, framedict = common.get_bins(framedict, int(np.floor(lowext)), int(np.ceil(highext)), axesdict['dispaxislen'], params, replace_crbp=bool(params['-REPLACE_CRBP']))
-
-        common.get_bins_output(binparams, params, lowext, highext, framedict['data'], headparams, axesdict)
+        binparams, framedict = common.get_bins(
+            framedict,
+            int(np.floor(lowext)),
+            int(np.ceil(highext)),
+            axesdict["dispaxislen"],
+            params,
+            sky=True,
+        )
+
+        # Will plot the location of the bins determined by get_bins if -DIAG_PLOT_BIN_LOC=1 in motesparams.txt
+        common.get_bins_output(
+            binparams,
+            params,
+            lowext,
+            highext,
+            framedict["data"],
+            headparams,
+            axesdict,
+        )
+        sys.stdout.write(" >>> Bad pixels replaced.\n")
+        # Subtract the sky spectrum if requested by the user.
+        if params["-SUBTRACT_SKY"]:
+            framedict, skybinpars, skyextlims = skyloc(
+                framedict, axesdict, datascale, headparams, binparams, params
+            )
+        # Will plot the location of the bins determined by get_bins if -DIAG_PLOT_BIN_LOC=1 in motesparams.txt
+        binparams, framedict = common.get_bins(
+            framedict,
+            int(np.floor(lowext)),
+            int(np.ceil(highext)),
+            axesdict["dispaxislen"],
+            params,
+            replace_crbp=bool(params["-REPLACE_CRBP"]),
+        )
+
+        common.get_bins_output(
+            binparams,
+            params,
+            lowext,
+            highext,
+            framedict["data"],
+            headparams,
+            axesdict,
+        )
 
         # For each dispersion bin determined by the get_bins function, median the bin along the dispersion axis, fit a
         # moffat profile to the median data and then use the parameters of the fitted Moffat function to localise the 2D
         # spectrum.
-        sys.stdout.write(' >>> Fitting Moffat Functions to each bin to localise 2D spectrum.\n')
+        sys.stdout.write(
+            " >>> Fitting Moffat Functions to each bin to localise 2D spectrum.\n"
+        )
 
         extbin = []
         extractionlimits = []
 
         for bin in binparams:
-
-			# Take the median spatial profile of the dispersion 
-		    # bin, and leave out pixel columns in the chip gaps if this is a GMOS spectrum.
-            binimg = framedict['data'][:, bin[0]:bin[1]]
-            chipgap = np.where(np.median(binimg, axis=0)!=1)
+            
+            # Take the median spatial profile of the dispersion
+            # bin, and leave out pixel columns in the chip gaps if this is a GMOS spectrum.
+            binimg = framedict["data"][:, bin[0] : bin[1]]
+            chipgap = np.where(np.median(binimg, axis=0) != 1)
             bindata = np.nanmedian(binimg[:, chipgap[0]], axis=1)
 
             # Use a Levenberg-Marquardt Least Squares method to fit a Moffat function to the median spatial profile and
             # return its parameters.
-            binmoffparams = common.moffat_least_squares(axesdict['saxis'], bindata*datascale, headparams['seeing'], headparams['pixresolution'])
+            binmoffparams = common.moffat_least_squares(
+                axesdict["saxis"],
+                bindata * datascale,
+                headparams["seeing"],
+                headparams["pixresolution"],
+            )
 
             binmoffparams[0] /= datascale
             binmoffparams[4] /= datascale
@@ -129,50 +197,85 @@
 
             # Define the extraction limits of the current dispersion bin based on the parameters of the Moffat profile
             # previously fitted to it.
-            LowExt, HighExt, fwhm, centre = common.extraction_limits(binmoffparams, axesdict, width_multiplier=params['-FWHM_MULTIPLIER'])
-
-            extractionlimits.append([(bin[0] + bin[1]) * 0.5, LowExt, HighExt, centre])
+            LowExt, HighExt, fwhm, centre = common.extraction_limits(
+                binmoffparams,
+                axesdict,
+                width_multiplier=params["-FWHM_MULTIPLIER"],
+            )
+
+            extractionlimits.append(
+                [(bin[0] + bin[1]) * 0.5, LowExt, HighExt, centre]
+            )
 
             # Record the Moffat function parameters for each dispersion bin and add the wavstart offset to the bin
             # locations so they can be saved as metadata along with the extracted spectrum.
-            binmoffparams.append(bin[0]+axesdict['wavstart'])
-            binmoffparams.append(bin[1]+axesdict['wavstart'])
+            binmoffparams.append(bin[0] + axesdict["wavstart"])
+            binmoffparams.append(bin[1] + axesdict["wavstart"])
             extbin.append(binmoffparams)
 
             # DIAGNOSTICS - Plot computed moffat profile over data for each bin
-            if params['-DIAG_PLOT_MOFFAT']:
-                common.plot_fitted_spatial_profile(axesdict['saxis'], bindata, axesdict['hrsaxis'], binmoffparams, axesdict['imgstart'], headparams)
+            if params["-DIAG_PLOT_MOFFAT"]:
+                common.plot_fitted_spatial_profile(
+                    axesdict["saxis"],
+                    bindata,
+                    axesdict["hrsaxis"],
+                    binmoffparams,
+                    axesdict["imgstart"],
+                    headparams,
+                )
 
         binpars = np.array(extbin)
-        sys.stdout.write('     Fitting complete.\n')
-
-        sys.stdout.write(' >>> Drawing extraction aperture limits. ')
+        sys.stdout.write("     Fitting complete.\n")
+
+        sys.stdout.write(" >>> Drawing extraction aperture limits. ")
         sys.stdout.flush()
         extractionlimits = np.array(extractionlimits).T
 
         # DIAGNOSTICS - Plot the determined extraction limits over the 2D spectrum. All pixels fully within the aperture are extracted.
-        if params['-DIAG_PLOT_EXTRACTION_LIMITS']:
-            drawlines = [extractionlimits[0] + axesdict['wavstart'], extractionlimits[1] + axesdict['imgstart'] - 1,
-                         extractionlimits[0] + axesdict['wavstart'], extractionlimits[2] + axesdict['imgstart'] + 1]
-            
-            common.show_img(framedict['data'], axesdict, headparams, drawlines, '2D Spectrum Overplotted with Extraction Limits')
+        if params["-DIAG_PLOT_EXTRACTION_LIMITS"]:
+            drawlines = [
+                extractionlimits[0] + axesdict["wavstart"],
+                extractionlimits[1] + axesdict["imgstart"] - 1,
+                extractionlimits[0] + axesdict["wavstart"],
+                extractionlimits[2] + axesdict["imgstart"] + 1,
+            ]
+
+            common.show_img(
+                framedict["data"],
+                axesdict,
+                headparams,
+                drawlines,
+                "2D Spectrum Overplotted with Extraction Limits",
+            )
 
         # Interpolate the extraction limits calculated for each median bin such that each wavelength element across the
         # entire unbinned wavelength axis of the entire 2D spectrum has its own extraction limits.
-        finalextractionlims = common.interpolate_extraction_lims(extractionlimits, axesdict['dispaxislen'])
-        sys.stdout.write('DONE.\n')
+        
+        finalextractionlims = common.interpolate_extraction_lims(
+            extractionlimits, axesdict["dispaxislen"]
+        )
+        sys.stdout.write("DONE.\n")
 
         # DIAGNOSTICS - Plot the final extraction limits including the extrapolated sections at the ends of the wavelength axis. All pixels fully within the aperture are extracted.
-        if params['-DIAG_PLOT_EXTRACTION_LIMITS']:
-            drawlines = [np.array(range(axesdict['dispaxislen'])) + axesdict['wavstart'], finalextractionlims[0] + axesdict['imgstart'] - 1,
-                         np.array(range(axesdict['dispaxislen'])) + axesdict['wavstart'], finalextractionlims[1] + axesdict['imgstart'] + 1]
-            
-            common.show_img(framedict['data'], axesdict, headparams, drawlines, '2D Spectrum Overplotted with Full Extraction Limits')
+        if params["-DIAG_PLOT_EXTRACTION_LIMITS"]:
+            drawlines = [
+                np.array(range(axesdict["dispaxislen"])) + axesdict["wavstart"],
+                finalextractionlims[0] + axesdict["imgstart"] - 1,
+                np.array(range(axesdict["dispaxislen"])) + axesdict["wavstart"],
+                finalextractionlims[1] + axesdict["imgstart"] + 1,
+            ]
+
+            common.show_img(
+                framedict["data"],
+                axesdict,
+                headparams,
+                drawlines,
+                "2D Spectrum Overplotted with Full Extraction Limits",
+            )
 
         # Extract the spectrum from a supersampled version of the 2D image using the extraction limits.
-        sys.stdout.write(' >>> Extracting 1D spectrum. ')
+        sys.stdout.write(" >>> Extracting 1D spectrum. ")
         sys.stdout.flush()
-
         framedict['data'] = framedict['data'].T
         framedict['errs'] = framedict['errs'].T
         framedict['qual'] = framedict['qual'].T
@@ -180,10 +283,11 @@
         opdata1D, operrs1D, apdata1D, aperrs1D = common.optimal_extraction(framedict['data'], framedict['errs'], finalextractionlims, binpars, axesdict)
         
         finalextractionlims = np.array(finalextractionlims)
-        sys.stdout.write('DONE.\n')
+        sys.stdout.write("DONE.\n")
 
         # DIAGNOSTICS - Plot extracted spectrum.
         if params['-PLOT_EXTRACTED_SPECTRUM']:
+            # DIAGNOSTICS, EXTRACTED SPECTRUM
             plt.figure(figsize=(9,6))
             plt.errorbar(axesdict['waxis'], apdata1D, yerr=aperrs1D, color='k', marker='.', label='Aperture Spectrum')
             plt.errorbar(axesdict['waxis'], opdata1D, yerr=operrs1D, color='r', marker='.', label='Optimal Spectrum')
@@ -195,21 +299,52 @@
             plt.show()
 
         # Save the extracted spectrum to a new .fits file.
-        if params['-SAVE']:
-            sys.stdout.write(' >>> Saving 1D spectrum and metadata.\n')
+        if params["-SAVE"]:
+            sys.stdout.write(" >>> Saving 1D spectrum and metadata.\n")
             sys.stdout.flush()
-            save_fits(axesdict, headparams, opdata1D, operrs1D, apdata1D, aperrs1D, imghead, params, file_2D, moffparams, framedict, binpars, finalextractionlims, skybinpars, skyextlims)
-
-        sys.stdout.write(' >>> Extraction of ' + file_2D + ' completed.\n')
-
-    sys.stdout.write(' >>> MOTES Processing Complete.\n\n')
-    
+            save_fits(
+                axesdict,
+                headparams,
+                opdata1D,
+                operrs1D,
+                apdata1D,
+                aperrs1D,
+                imghead,
+                params,
+                file_2D,
+                moffparams,
+                framedict,
+                binpars,
+                finalextractionlims,
+                skybinpars,
+                skyextlims,
+            )
+
+        sys.stdout.write(" >>> Extraction of " + file_2D + " completed.\n")
+
+    sys.stdout.write(" >>> MOTES Processing Complete.\n\n")
     return None
 
 
 # //////////////////////////////////////////////////////////////////////////////////////////////////////////////////// #
 # This function saves the extracted spectrum and intermediate products in a single FITS file.
-def save_fits(axdict, hparams, opflux, operrs, apflux, aperrs, head, pars, filename, moffpars, fdict, bpars, extractionlims, sbpars, skyextractionlims):
+def save_fits(
+    axdict,
+    hparams,
+    opflux,
+    operrs,
+    apflux,
+    aperrs,
+    head,
+    pars,
+    filename,
+    moffpars,
+    fdict,
+    bpars,
+    extractionlims,
+    sbpars,
+    skyextractionlims,
+):
     """This function saves the extracted spectrum and intermediate products in a single FITS file.
 
     Description:
@@ -233,49 +368,106 @@
         skyextractionlims (_type_): _description_
 
     Returns:
-        None   
+        None
     """
 
-    head['MOTES']='######## Extracted 1D Spectrum Metadata ########'
-    head.add_blank('', before='MOTES')
-    head['HIERARCH UTC EXT DATE'] = datetime.datetime.utcnow().strftime(
-        '%Y-%m-%dT%H:%M:%S'), 'file creation date'
-
-    head['HIERARCH SPATPIXL'] = axdict['imgstart'], 'lower limit of spatial axis, pix'
-    head['HIERARCH SPATPIXH'] = axdict['imgend'], 'upper limit of spatial axis, pix'
-    head['HIERARCH DISPPIXL'] = axdict['wavstart'], 'lower limit of dispersion axis, pix'
-    head['HIERARCH DISPPIXH'] = axdict['wavend'], 'upper limit of dispersion axis, pix'
-    head['HIERARCH WAVL'] = np.floor(axdict['waxis'][0]), 'lower limit of wav range, ' + hparams['wavunit']
-    head['HIERARCH WAVH'] = np.ceil(axdict['waxis'][-1]), 'upper limit of wav range, ' + hparams['wavunit']
-    head['HIERARCH WAVU'] = hparams['wavunit'], 'Wavelength unit'
-
-    head['HIERARCH MOFF A'] = round(moffpars[0], 5), 'moffat profile amplitude'
-    head.add_blank('Parameters fit to the median spatial profile of the spectrum',
-                   before='HIERARCH MOFF A')
-    head['HIERARCH MOFF C'] = round(moffpars[1] + axdict['imgstart'], 5), 'moffat profile centre'
-    head['HIERARCH MOFF ALPHA'] = round(moffpars[2], 5), 'moffat profile alpha value'
-    head['HIERARCH MOFF BETA'] = round(moffpars[3], 5), 'moffat profile beta value'
-    head['HIERARCH MOFF BACK'] = round(moffpars[4], 5), 'moffat profile background level'
-    head['HIERARCH MOFF GRAD'] = round(moffpars[5], 5), 'moffat profile background slope'
-    head['HIERARCH IQ'] = round(hparams['seeing']*hparams['pixresolution'], 2), 'IQ measured from median profile, "'
-    
-    head['HIERARCH SNR BIN LIMIT'] = pars['-SNR_BIN_LIM'], 'maximum SNR per bin'
-    head.add_blank('Dispersion Binning and Spectrum Extraction', before='HIERARCH SNR BIN LIMIT')
-    head['HIERARCH COL BIN LIMIT'] = int(pars['-COL_BIN_LIM']), 'minimum number of columns per bin'
-    head['HIERARCH FWHM MULTIPLIER'] = pars['-FWHM_MULTIPLIER'], 'FWHM used to define the extraction limits'
-    head['HIERARCH INTERP KIND'] = pars['-INTERP_KIND'], 'interpolation mode used'
-
-    if pars['-SUBTRACT_SKY']:
-        head['HIERARCH SKYSUB FWHM MULT'] = pars['-BG_FWHM_MULTIPLIER'], 'FWHM multiplier for defining background'
-        head.add_blank('Sky Subtraction', before='HIERARCH SKYSUB FWHM MULT')
-        head['HIERARCH SKYSUB SNR BIN LIM'] = pars['-SKY_SNR_BIN_LIM'], 'max SNR per bin for sky subtraction'
-        skymodhdu = fits.ImageHDU(fdict['skymod'])
-        skymodhdu.header['EXTNAME'] = '2D_SKY'
+    head["MOTES"] = "######## Extracted 1D Spectrum Metadata ########"
+    head.add_blank("", before="MOTES")
+    head["HIERARCH UTC EXT DATE"] = (
+        datetime.datetime.utcnow().strftime("%Y-%m-%dT%H:%M:%S"),
+        "file creation date",
+    )
+    head["HIERARCH SPATPIXL"] = (
+        axdict["imgstart"],
+        "lower limit of spatial axis, pix",
+    )
+    head["HIERARCH SPATPIXH"] = (
+        axdict["imgend"],
+        "upper limit of spatial axis, pix",
+    )
+    head["HIERARCH DISPPIXL"] = (
+        axdict["wavstart"],
+        "lower limit of dispersion axis, pix",
+    )
+    head["HIERARCH DISPPIXH"] = (
+        axdict["wavend"],
+        "upper limit of dispersion axis, pix",
+    )
+    head["HIERARCH WAVL"] = (
+        np.floor(axdict["waxis"][0]),
+        "lower limit of wav range, " + hparams["wavunit"],
+    )
+    head["HIERARCH WAVH"] = (
+        np.ceil(axdict["waxis"][-1]),
+        "upper limit of wav range, " + hparams["wavunit"],
+    )
+    head["HIERARCH WAVU"] = hparams["wavunit"], "Wavelength unit"
+
+    head["HIERARCH MOFF A"] = round(moffpars[0], 5), "moffat profile amplitude"
+    head.add_blank(
+        "Parameters fit to the median spatial profile of the spectrum",
+        before="HIERARCH MOFF A",
+    )
+    head["HIERARCH MOFF C"] = (
+        round(moffpars[1] + axdict["imgstart"], 5),
+        "moffat profile centre",
+    )
+    head["HIERARCH MOFF ALPHA"] = (
+        round(moffpars[2], 5),
+        "moffat profile alpha value",
+    )
+    head["HIERARCH MOFF BETA"] = (
+        round(moffpars[3], 5),
+        "moffat profile beta value",
+    )
+    head["HIERARCH MOFF BACK"] = (
+        round(moffpars[4], 5),
+        "moffat profile background level",
+    )
+    head["HIERARCH MOFF GRAD"] = (
+        round(moffpars[5], 5),
+        "moffat profile background slope",
+    )
+    head["HIERARCH IQ"] = (
+        round(hparams["seeing"] * hparams["pixresolution"], 2),
+        'IQ measured from median profile, "',
+    )
+
+    head["HIERARCH SNR BIN LIMIT"] = pars["-SNR_BIN_LIM"], "maximum SNR per bin"
+    head.add_blank(
+        "Dispersion Binning and Spectrum Extraction",
+        before="HIERARCH SNR BIN LIMIT",
+    )
+    head["HIERARCH COL BIN LIMIT"] = (
+        int(pars["-COL_BIN_LIM"]),
+        "minimum number of columns per bin",
+    )
+    head["HIERARCH FWHM MULTIPLIER"] = (
+        pars["-FWHM_MULTIPLIER"],
+        "FWHM used to define the extraction limits",
+    )
+    head["HIERARCH INTERP KIND"] = (
+        pars["-INTERP_KIND"],
+        "interpolation mode used",
+    )
+
+    if pars["-SUBTRACT_SKY"]:
+        head["HIERARCH SKYSUB FWHM MULT"] = (
+            pars["-BG_FWHM_MULTIPLIER"],
+            "FWHM multiplier for defining background",
+        )
+        head.add_blank("Sky Subtraction", before="HIERARCH SKYSUB FWHM MULT")
+        head["HIERARCH SKYSUB SNR BIN LIM"] = (
+            pars["-SKY_SNR_BIN_LIM"],
+            "max SNR per bin for sky subtraction",
+        )
+        skymodhdu = fits.ImageHDU(fdict["skymod"])
+        skymodhdu.header["EXTNAME"] = "2D_SKY"
         skybinhdu = fits.ImageHDU(sbpars)
-        skybinhdu.header['EXTNAME'] = 'SKY_BIN_PARS'
+        skybinhdu.header["EXTNAME"] = "SKY_BIN_PARS"
         skyextractionlims = fits.ImageHDU(skyextractionlims)
         skyextractionlims.header['EXTNAME'] = 'SKY_EXT_LIMS'
-    
+
     head['HIERARCH EXTRACTED HDU ROW 0'] = 'Wavelength Axis, ' + hparams['wavunit']
     head.add_blank('Data Saved in the Extracted Spectrum HDU', before='HIERARCH EXTRACTED HDU ROW 0')
     head['HIERARCH EXTRACTED HDU ROW 1'] = 'Flux, ' + hparams['fluxunit']
@@ -292,27 +484,37 @@
     qual2Dhdu = fits.ImageHDU(fdict['ogqual'])
     qual2Dhdu.header['EXTNAME'] = 'ORIG_2D_QUAL'
     binhdu = fits.ImageHDU(bpars)
-    binhdu.header['EXTNAME'] = 'EXT_BIN_PARS'
+    binhdu.header["EXTNAME"] = "EXT_BIN_PARS"
     extractionlims = fits.ImageHDU(extractionlims)
-    extractionlims.header['EXTNAME'] = 'EXT_LIMS'
-    hdu_list = [opfluxhdu, apfluxhdu, spec2Dhdu, errs2Dhdu, qual2Dhdu, binhdu, extractionlims]
-    
-    if pars['-SUBTRACT_SKY']:
+    extractionlims.header["EXTNAME"] = "EXT_LIMS"
+    hdu_list = [
+        opfluxhdu,
+        apfluxhdu,
+        spec2Dhdu,
+        errs2Dhdu,
+        qual2Dhdu,
+        binhdu,
+        extractionlims,
+    ]
+
+    if pars["-SUBTRACT_SKY"]:
         hdu_list.append(skymodhdu)
         hdu_list.append(skybinhdu)
         hdu_list.append(skyextractionlims)
 
     hdulist = fits.HDUList(hdu_list)
-    filenamelist = filename.split('_')
-    hdulist.writeto('m' + '_'.join(filenamelist[0:-1]) + '_' + filenamelist[-1])
+    filenamelist = filename.split("_")
+    hdulist.writeto("m" + "_".join(filenamelist[0:-1]) + "_" + filenamelist[-1])
     hdulist.close()
 
-    sys.stdout.write(' >>> Spectrum extracted and saved:\n')
-    sys.stdout.write('     m' + '_'.join(filenamelist[0:-1]) + '_' + filenamelist[-1] +'\n')
+    sys.stdout.write(" >>> Spectrum extracted and saved:\n")
+    sys.stdout.write(
+        "     m" + "_".join(filenamelist[0:-1]) + "_" + filenamelist[-1] + "\n"
+    )
     return None
-    
+
 def skyloc(framedict, axesdict, datascale, headparams, binparams, params):
-    """ Perform sky subtraction on the 2D spectrum.
+    """Perform sky subtraction on the 2D spectrum.
 
     Description:
     For each dispersion bin determined by the get_bins function, median the bin along the dispersion axis, fit a
@@ -330,20 +532,27 @@
         _type_: _description_
     """
 
-    sys.stdout.write(' >>> Fitting Moffat Functions to each bin to localise 2D spectrum.\n')
+    sys.stdout.write(
+        " >>> Fitting Moffat Functions to each bin to localise 2D spectrum.\n"
+    )
 
     skybin = []
     extractionlimits = []
     for bin in binparams:
-		# Take the median spatial profile of the dispersion 
-		# bin, and leave out pixel columns in the chip gaps if this is a GMOS spectrum.
-        binimg = framedict['data'][:, bin[0]:bin[1]]
-        chipgap = np.where(np.median(binimg, axis=0)!=1)
+        # Take the median spatial profile of the dispersion
+        # bin, and leave out pixel columns in the chip gaps if this is a GMOS spectrum.
+        binimg = framedict["data"][:, bin[0] : bin[1]]
+        chipgap = np.where(np.median(binimg, axis=0) != 1)
         bindata = np.nanmedian(binimg[:, chipgap[0]], axis=1)
 
         # Use a Levenberg-Marquardt Least Squares method to fit a Moffat function to the median spatial profile and
         # return its parameters.
-        binmoffparams = common.moffat_least_squares(axesdict['saxis'], bindata*datascale, headparams['seeing'], headparams['pixresolution'])
+        binmoffparams = common.moffat_least_squares(
+            axesdict["saxis"],
+            bindata * datascale,
+            headparams["seeing"],
+            headparams["pixresolution"],
+        )
 
         # Scipy least squares doesn't like really tiny numbers like fluxes in erg/s/cm^2/Angstrom,
         # so it's necessary to scale the data to a size that least squares can handle (see *1E18 above).
@@ -357,68 +566,123 @@
 
         # Define the extraction limits of the current dispersion bin based on the parameters of the Moffat profile
         # previously fitted to it.
-        LowExt, HighExt, fwhm, centre = common.extraction_limits(binmoffparams, axesdict, width_multiplier=params['-BG_FWHM_MULTIPLIER'])
-
-        extractionlimits.append([(bin[0] + bin[1]) * 0.5, LowExt, HighExt, centre])
+        LowExt, HighExt, fwhm, centre = common.extraction_limits(
+            binmoffparams,
+            axesdict,
+            width_multiplier=params["-BG_FWHM_MULTIPLIER"],
+        )
+
+        extractionlimits.append(
+            [(bin[0] + bin[1]) * 0.5, LowExt, HighExt, centre]
+        )
 
         # Record the Moffat function parameters for each dispersion bin and add the wavstart offset to the bin
         # locations so they can be saved as metadata along with the extracted spectrum.
-        binmoffparams.append(bin[0]+axesdict['wavstart'])
-        binmoffparams.append(bin[1]+axesdict['wavstart'])
+        binmoffparams.append(bin[0] + axesdict["wavstart"])
+        binmoffparams.append(bin[1] + axesdict["wavstart"])
         skybin.append(binmoffparams)
 
         # DIAGNOSTICS - Plot computed moffat profile over data for each bin
-        if params['-DIAG_PLOT_MOFFAT']:
-            common.plot_fitted_spatial_profile(axesdict['saxis'], bindata, axesdict['hrsaxis'], binmoffparams, axesdict['imgstart'], headparams)
+        if params["-DIAG_PLOT_MOFFAT"]:
+            common.plot_fitted_spatial_profile(
+                axesdict["saxis"],
+                bindata,
+                axesdict["hrsaxis"],
+                binmoffparams,
+                axesdict["imgstart"],
+                headparams,
+            )
 
     skybin = np.array(skybin)
 
-    sys.stdout.write('     Fitting complete.\n')
-
-    sys.stdout.write(' >>> Drawing target/sky boundaries. ')
+    sys.stdout.write("     Fitting complete.\n")
+
+    sys.stdout.write(" >>> Drawing target/sky boundaries. ")
     sys.stdout.flush()
     extractionlimits = np.array(extractionlimits).T
 
     # DIAGNOSTICS - Plot the determined extraction limits over the 2D spectrum.
-    if params['-DIAG_PLOT_EXTRACTION_LIMITS']:
-        drawlines = [extractionlimits[0] + axesdict['wavstart'], (extractionlimits[1]) + axesdict['imgstart'],
-                     extractionlimits[0] + axesdict['wavstart'], (extractionlimits[2]) + axesdict['imgstart']]
-        
-        common.show_img(framedict['data'], axesdict, headparams, drawlines, '2D Spectrum Overplotted with Target/Sky Boundaries')
+    if params["-DIAG_PLOT_EXTRACTION_LIMITS"]:
+        drawlines = [
+            extractionlimits[0] + axesdict["wavstart"],
+            (extractionlimits[1]) + axesdict["imgstart"],
+            extractionlimits[0] + axesdict["wavstart"],
+            (extractionlimits[2]) + axesdict["imgstart"],
+        ]
+
+        common.show_img(
+            framedict["data"],
+            axesdict,
+            headparams,
+            drawlines,
+            "2D Spectrum Overplotted with Target/Sky Boundaries",
+        )
 
     # Interpolate the extraction limits calculated for each median bin such that each wavelength element across the
     # entire unbinned wavelength axis of the entire 2D spectrum has its own extraction limits.
 
-    skyextractionlims = common.interpolate_extraction_lims(extractionlimits, axesdict['dispaxislen'])
-
-    #skyextractionlims[0] *= 0.02
-    #skyextractionlims[1] *= 0.02
-
-    sys.stdout.write('DONE.\n')
+    skyextractionlims = common.interpolate_extraction_lims(
+        extractionlimits, axesdict["dispaxislen"]
+    )
+
+
+
+    # skyextractionlims[0] *= 0.02
+    # skyextractionlims[1] *= 0.02
+
+    sys.stdout.write("DONE.\n")
 
     # DIAGNOSTICS - Plot the final extraction limits including the extrapolated sections at the ends of the wavelength axis.
-    if params['-DIAG_PLOT_EXTRACTION_LIMITS']:
-        drawlines = [np.array(range(axesdict['dispaxislen'])) + axesdict['wavstart'], (skyextractionlims[0]) + axesdict['imgstart'],
-                     np.array(range(axesdict['dispaxislen'])) + axesdict['wavstart'], (skyextractionlims[1]) + axesdict['imgstart']]
-        
-        common.show_img(framedict['data'], axesdict, headparams, drawlines, '2D Spectrum Overplotted with Full Target/Sky Boundaries')
-
-    sys.stdout.write(' >>> Subtracting sky.\n')
+    if params["-DIAG_PLOT_EXTRACTION_LIMITS"]:
+        drawlines = [
+            np.array(range(axesdict["dispaxislen"])) + axesdict["wavstart"],
+            (skyextractionlims[0]) + axesdict["imgstart"],
+            np.array(range(axesdict["dispaxislen"])) + axesdict["wavstart"],
+            (skyextractionlims[1]) + axesdict["imgstart"],
+        ]
+
+        common.show_img(
+            framedict["data"],
+            axesdict,
+            headparams,
+            drawlines,
+            "2D Spectrum Overplotted with Full Target/Sky Boundaries",
+        )
+
+    sys.stdout.write(" >>> Subtracting sky.\n")
     sys.stdout.flush()
 
-    framedict = common.subtract_sky(skyextractionlims[0], skyextractionlims[1], framedict, axesdict, params, headparams)
-
-    sys.stdout.write('\n     DONE.\n')
+    framedict = common.subtract_sky(
+        skyextractionlims[0],
+        skyextractionlims[1],
+        framedict,
+        axesdict,
+        params,
+        headparams,
+    )
+
+    sys.stdout.write("\n     DONE.\n")
     sys.stdout.flush()
 
     # DIAGNOSTICS - Plot the final extraction limits including the extrapolated sections at the ends of the wavelength axis.
-    if params['-DIAG_PLOT_EXTRACTION_LIMITS']:
-        drawlines = [np.array(range(axesdict['dispaxislen'])) + axesdict['wavstart'], (skyextractionlims[0]) + axesdict['imgstart'],
-                     np.array(range(axesdict['dispaxislen'])) + axesdict['wavstart'], (skyextractionlims[1]) + axesdict['imgstart']]
-        
-        common.show_img(framedict['data'], axesdict, headparams, drawlines, 'Sky Subtracted 2D Spectrum Overplotted with Full Target/Sky Boundaries')
-	
+    if params["-DIAG_PLOT_EXTRACTION_LIMITS"]:
+        drawlines = [
+            np.array(range(axesdict["dispaxislen"])) + axesdict["wavstart"],
+            (skyextractionlims[0]) + axesdict["imgstart"],
+            np.array(range(axesdict["dispaxislen"])) + axesdict["wavstart"],
+            (skyextractionlims[1]) + axesdict["imgstart"],
+        ]
+
+        common.show_img(
+            framedict["data"],
+            axesdict,
+            headparams,
+            drawlines,
+            "Sky Subtracted 2D Spectrum Overplotted with Full Target/Sky Boundaries",
+        )
+
     return framedict, skybin, skyextractionlims
 	
+
 if __name__ == '__main__':
     motes()